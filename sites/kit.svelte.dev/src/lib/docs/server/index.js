--- conflicted
+++ resolved
@@ -6,14 +6,10 @@
 import 'prismjs/components/prism-typescript.js';
 import 'prism-svelte';
 import { extract_frontmatter, transform } from './markdown';
-<<<<<<< HEAD
+import { modules } from '../../../../../../documentation/types.js';
+import { render_modules } from './modules';
 import { getHighlighter } from 'shiki';
 import { run_svelte_twoSlash } from './svelte-twoslash';
-import { types } from '../../../../../../documentation/types.js';
-=======
-import { modules } from '../../../../../../documentation/types.js';
-import { render_modules } from './modules';
->>>>>>> f196861d
 
 const languages = {
 	bash: 'bash',
