import fs from 'fs';
import { renderCodeToHTML, runTwoSlash } from 'shiki-twoslash';
import PrismJS from 'prismjs';
import 'prismjs/components/prism-bash.js';
import 'prismjs/components/prism-diff.js';
import 'prismjs/components/prism-typescript.js';
import 'prism-svelte';
import { extract_frontmatter, transform } from './markdown';
<<<<<<< HEAD
import { getHighlighter } from 'shiki';
import { runSvelteTwoSlash } from './svelte-twoslash';
=======
import { types } from '../../../../../../documentation/types.js';
>>>>>>> bf03e55a

const languages = {
	bash: 'bash',
	env: 'bash',
	html: 'markup',
	svelte: 'svelte',
	js: 'javascript',
	css: 'css',
	diff: 'diff',
	ts: 'typescript',
	'': ''
};

const base = '../../documentation';

<<<<<<< HEAD
/**@type {import('shiki').Highlighter} */
let highlighter;
=======
const type_regex = new RegExp(
	`(import\\(&apos;@sveltejs\\/kit&apos;\\)\\.)?\\b(${types
		.map((type) => type.name)
		.join('|')})\\b`,
	'g'
);
>>>>>>> bf03e55a

/**
 * @param {string} dir
 * @param {string} file
 */
export async function read_file(dir, file) {
	const match = /\d{2}-(.+)\.md/.exec(file);
	if (!match) return null;

	const slug = match[1];

	const markdown = fs.readFileSync(`${base}/${dir}/${file}`, 'utf-8').replace('**TYPES**', () => {
		return types
			.map((type) => `#### ${type.name}\n\n${type.comment}\n\n\`\`\`ts\n${type.snippet}\n\`\`\``)
			.join('\n\n');
	});

	if (!highlighter) {
		highlighter = await getHighlighter({ theme: 'css-variables' });
	}

	const { metadata, body } = extract_frontmatter(markdown);

	const { content } = parse({
		body,
		file,
		// gross hack to accommodate FAQ
		slug: dir === 'faq' ? slug : undefined,
		code: (source, language, current) => {
			let file = '';
			let html = '';

			source = source
				.replace(/\/\/\/ file: (.+)\n/, (match, value) => {
					file = value;
					return '';
				})
				.replace(/^([\-\+])?((?:    )+)/gm, (match, prefix = '', spaces) => {
					if (prefix && language !== 'diff') return match;

					// for no good reason at all, marked replaces tabs with spaces
					let tabs = '';
					for (let i = 0; i < spaces.length; i += 4) {
						tabs += '  ';
					}
					return prefix + tabs;
				});

			if (language === 'js') {
				const twoslash = runTwoSlash(source, language, {
					defaultCompilerOptions: {
						allowJs: true,
						checkJs: true,
						target: 'es2021'
					}
				});

				html = renderCodeToHTML(twoslash.code, 'ts', { twoslash: true }, {}, highlighter, twoslash);

				// preserve blank lines in output (maybe there's a more correct way to do this?)
				html = `<div class="code-block">${file ? `<h5>${file}</h5>` : ''}${html.replace(
					/<div class='line'><\/div>/g,
					'<div class="line"> </div>'
				)}</div>`;
			} else if (language === 'diff') {
				const lines = source.split('\n').map((content) => {
					let type = null;
					if (/^[\+\-]/.test(content)) {
						type = content[0] === '+' ? 'inserted' : 'deleted';
						content = content.slice(1);
					}

					return {
						type,
						content
					};
				});

				html = `<div class="code-block"><pre class="language-diff"><code>${lines
					.map((line) => {
						if (line.type) return `<span class="${line.type}">${line.content}\n</span>`;
						return line.content + '\n';
					})
<<<<<<< HEAD
					.replace(/^(    )+/gm, (match) => {
						// for no good reason at all, marked replaces tabs with spaces
						let tabs = '';
						for (let i = 0; i < match.length; i += 4) {
							tabs += '\t';
						}
						return tabs;
					});

				if (lang === 'js' || lang === 'ts') {
					const twoslash = runTwoSlash(source, lang, {
						defaultCompilerOptions: {
							allowJs: true,
							checkJs: true,
							target: 'es2021'
						}
					});

					const html = renderCodeToHTML(
						twoslash.code,
						'ts',
						{ twoslash: true },
						{},
						highlighter,
						twoslash
					);

					// preserve blank lines in output (maybe there's a more correct way to do this?)
					return `<div class="code-block">${file ? `<h5>${file}</h5>` : ''}${html.replace(
						/<div class='line'><\/div>/g,
						'<div class="line"> </div>'
					)}</div>`;
				} else if (lang === 'svelte') {
					const twoslash = runSvelteTwoSlash(source);

					const html = renderCodeToHTML(
						twoslash.code,
						lang,
						{ twoslash: true },
						{},
						highlighter,
						twoslash
					);

					return `<div class="code-block">${file ? `<h5>${file}</h5>` : ''}${html.replace(
						/<div class='line'><\/div>/g,
						'<div class="line"> </div>'
					)}</div>`;
				}

				const plang = languages[lang];
=======
					.join('')}</code></pre></div>`;
			} else {
				const plang = languages[language];
>>>>>>> bf03e55a
				const highlighted = plang
					? PrismJS.highlight(source, PrismJS.languages[plang], language)
					: source.replace(/[&<>]/g, (c) => ({ '&': '&amp;', '<': '&lt;', '>': '&gt;' }[c]));

				html = `<div class="code-block">${
					file ? `<h5>${file}</h5>` : ''
				}<pre class='language-${plang}'><code>${highlighted}</code></pre></div>`;
			}

			type_regex.lastIndex = 0;

			return html
				.replace(type_regex, (match, prefix, content) => {
					if (content === current) {
						// we don't want e.g. RequestHandler to link to RequestHandler
						return match;
					}

					const link = `<a href="/docs/types#sveltejs-kit-${slugify(content)}">${content}</a>`;
					return `${prefix || ''}${link}`;
				})
				.replace(
					/^(\s+)<span class="token comment">([\s\S]+?)<\/span>\n/gm,
					(match, intro_whitespace, content) => {
						// we use some CSS trickery to make comments break onto multiple lines while preserving indentation
						const lines = (intro_whitespace + content).split('\n');
						return lines
							.map((line) => {
								const match = /^(\s*)(.*)/.exec(line);
								const indent = (match[1] ?? '').replace(/\t/g, '  ').length;

								return `<span class="token comment wrapped" style="--indent: ${indent}ch">${
									line ?? ''
								}</span>`;
							})
							.join('');
					}
				);
		}
	});

	return {
		file: `${dir}/${file}`,
		slug: match[1],
		title: metadata.title,
		content
	};
}

/**
 * @param {string} dir
 * @param {string} slug
 */
export async function read(dir, slug) {
	const files = fs.readdirSync(`${base}/${dir}`).filter((file) => /^\d{2}-(.+)\.md$/.test(file));
	const index = files.findIndex((file) => file.slice(3, -3) === slug);

	if (index === -1) return null;

	const prev = index > 0 && files[index - 1];
	const next = index < files.length - 1 && files[index + 1];

	const summarise = (file) => ({
		slug: file.slice(3, -3), // remove 00- prefix and .md suffix
		title: extract_frontmatter(fs.readFileSync(`${base}/${dir}/${file}`, 'utf8')).metadata.title
	});

	return {
		prev: prev && summarise(prev),
		next: next && summarise(next),
		section: await read_file(dir, files[index])
	};
}

/** @param {string} dir */
export async function read_all(dir) {
	const result = [];

	for (const file of fs.readdirSync(`${base}/${dir}`)) {
		const section = await read_file(dir, file);
		if (section) result.push(section);
	}

	return result;
}

/** @param {string} dir */
export function read_headings(dir) {
	return fs
		.readdirSync(`${base}/${dir}`)
		.map((file) => {
			const match = /\d{2}-(.+)\.md/.exec(file);
			if (!match) return null;

			const slug = match[1];

			const markdown = fs
				.readFileSync(`${base}/${dir}/${file}`, 'utf-8')
				.replace('**TYPES**', () => {
					return types.map((type) => `#### ${type.name}`).join('\n\n');
				});

			const { body, metadata } = extract_frontmatter(markdown);

			const { sections } = parse({
				body,
				file,
				// gross hack to accommodate FAQ
				slug: dir === 'faq' ? slug : undefined,
				code: () => ''
			});

			return {
				slug: match[1],
				title: metadata.title,
				sections
			};
		})
		.filter(Boolean);
}

/**
 * @param {{
 *   body: string;
 *   file: string;
 *   slug: string;
 *   code: (source: string, language: string, current: string) => string;
 * }} opts
 */
function parse({ body, file, slug, code }) {
	const headings = slug ? [slug] : [];
	const sections = [];

	let section;

	// this is a bit hacky, but it allows us to prevent type declarations
	// from linking to themselves
	let current = '';

	const content = transform(body, {
		heading(html, level) {
			const title = html
				.replace(/<\/?code>/g, '')
				.replace(/&quot;/g, '"')
				.replace(/&lt;/g, '<')
				.replace(/&gt;/g, '>');

			current = title;

			const normalized = slugify(title);

			headings[level - 1] = normalized;
			headings.length = level;

			const slug = headings.filter(Boolean).join('-');

			if (level === 3) {
				section = {
					title,
					slug,
					sections: []
				};

				sections.push(section);
			} else if (level === 4) {
				section.sections.push({
					title,
					slug
				});
			} else {
				throw new Error(`Unexpected <h${level}> in ${file}`);
			}

			return `<h${level} id="${slug}">${html}<a href="#${slug}" class="anchor"><span class="visually-hidden">permalink</span></a></h${level}>`;
		},
		code: (source, language) => code(source, language, current)
	});

	return {
		sections,
		content
	};
}

/** @param {string} title */
export function slugify(title) {
	return title
		.toLowerCase()
		.replace(/[^a-z0-9-$]/g, '-')
		.replace(/-{2,}/g, '-')
		.replace(/^-/, '')
		.replace(/-$/, '');
}<|MERGE_RESOLUTION|>--- conflicted
+++ resolved
@@ -6,12 +6,9 @@
 import 'prismjs/components/prism-typescript.js';
 import 'prism-svelte';
 import { extract_frontmatter, transform } from './markdown';
-<<<<<<< HEAD
 import { getHighlighter } from 'shiki';
 import { runSvelteTwoSlash } from './svelte-twoslash';
-=======
 import { types } from '../../../../../../documentation/types.js';
->>>>>>> bf03e55a
 
 const languages = {
 	bash: 'bash',
@@ -27,17 +24,14 @@
 
 const base = '../../documentation';
 
-<<<<<<< HEAD
 /**@type {import('shiki').Highlighter} */
 let highlighter;
-=======
 const type_regex = new RegExp(
 	`(import\\(&apos;@sveltejs\\/kit&apos;\\)\\.)?\\b(${types
 		.map((type) => type.name)
 		.join('|')})\\b`,
 	'g'
 );
->>>>>>> bf03e55a
 
 /**
  * @param {string} dir
@@ -86,16 +80,38 @@
 					return prefix + tabs;
 				});
 
-			if (language === 'js') {
-				const twoslash = runTwoSlash(source, language, {
-					defaultCompilerOptions: {
-						allowJs: true,
-						checkJs: true,
-						target: 'es2021'
-					}
-				});
-
-				html = renderCodeToHTML(twoslash.code, 'ts', { twoslash: true }, {}, highlighter, twoslash);
+			if (language === 'js' || language == 'svelte') {
+				if (language === 'js') {
+					const twoslash = runTwoSlash(source, language, {
+						defaultCompilerOptions: {
+							allowJs: true,
+							checkJs: true,
+							target: 'es2021'
+						}
+					});
+
+					html = renderCodeToHTML(
+						twoslash.code,
+						'ts',
+						{ twoslash: true },
+						{},
+						highlighter,
+						twoslash
+					);
+				}
+
+				if (language === 'svelte') {
+					const twoslash = runSvelteTwoSlash(source);
+
+					html = renderCodeToHTML(
+						twoslash.code,
+						language,
+						{ twoslash: true },
+						{},
+						highlighter,
+						twoslash
+					);
+				}
 
 				// preserve blank lines in output (maybe there's a more correct way to do this?)
 				html = `<div class="code-block">${file ? `<h5>${file}</h5>` : ''}${html.replace(
@@ -121,63 +137,9 @@
 						if (line.type) return `<span class="${line.type}">${line.content}\n</span>`;
 						return line.content + '\n';
 					})
-<<<<<<< HEAD
-					.replace(/^(    )+/gm, (match) => {
-						// for no good reason at all, marked replaces tabs with spaces
-						let tabs = '';
-						for (let i = 0; i < match.length; i += 4) {
-							tabs += '\t';
-						}
-						return tabs;
-					});
-
-				if (lang === 'js' || lang === 'ts') {
-					const twoslash = runTwoSlash(source, lang, {
-						defaultCompilerOptions: {
-							allowJs: true,
-							checkJs: true,
-							target: 'es2021'
-						}
-					});
-
-					const html = renderCodeToHTML(
-						twoslash.code,
-						'ts',
-						{ twoslash: true },
-						{},
-						highlighter,
-						twoslash
-					);
-
-					// preserve blank lines in output (maybe there's a more correct way to do this?)
-					return `<div class="code-block">${file ? `<h5>${file}</h5>` : ''}${html.replace(
-						/<div class='line'><\/div>/g,
-						'<div class="line"> </div>'
-					)}</div>`;
-				} else if (lang === 'svelte') {
-					const twoslash = runSvelteTwoSlash(source);
-
-					const html = renderCodeToHTML(
-						twoslash.code,
-						lang,
-						{ twoslash: true },
-						{},
-						highlighter,
-						twoslash
-					);
-
-					return `<div class="code-block">${file ? `<h5>${file}</h5>` : ''}${html.replace(
-						/<div class='line'><\/div>/g,
-						'<div class="line"> </div>'
-					)}</div>`;
-				}
-
-				const plang = languages[lang];
-=======
 					.join('')}</code></pre></div>`;
 			} else {
 				const plang = languages[language];
->>>>>>> bf03e55a
 				const highlighted = plang
 					? PrismJS.highlight(source, PrismJS.languages[plang], language)
 					: source.replace(/[&<>]/g, (c) => ({ '&': '&amp;', '<': '&lt;', '>': '&gt;' }[c]));
